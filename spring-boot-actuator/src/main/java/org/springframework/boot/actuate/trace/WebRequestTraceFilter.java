--- conflicted
+++ resolved
@@ -168,7 +168,6 @@
 		return headers;
 	}
 
-<<<<<<< HEAD
 	private Set<String> getExcludeHeaders() {
 		Set<String> excludedHeaders = new HashSet<String>();
 		if (!isIncluded(Include.COOKIES)) {
@@ -189,12 +188,12 @@
 			return "";
 		}
 		return value;
-=======
+	}
+
 	private Map<String, String[]> getParameterMap(HttpServletRequest request) {
 		Map<String, String[]> map = new LinkedHashMap<String, String[]>();
 		map.putAll(request.getParameterMap());
 		return map;
->>>>>>> b2f0ebfc
 	}
 
 	/**
