--- conflicted
+++ resolved
@@ -1,9 +1,5 @@
 /*
-<<<<<<< HEAD
- * Copyright 2012-2018 the original author or authors.
-=======
  * Copyright 2012-2019 the original author or authors.
->>>>>>> c6c139d9
  *
  * Licensed under the Apache License, Version 2.0 (the "License");
  * you may not use this file except in compliance with the License.
@@ -35,16 +31,7 @@
 	protected abstract PropertyMapper getMapper();
 
 	protected final Iterator<String> namesFromString(String name) {
-<<<<<<< HEAD
-		return Arrays.stream(getMapper().map(name))
-				.map((mapping) -> mapping.getConfigurationPropertyName().toString())
-=======
-		return namesFromString(name, "value");
-	}
-
-	protected final Iterator<String> namesFromString(String name, Object value) {
 		return Arrays.stream(getMapper().map(name)).map((mapping) -> mapping.getConfigurationPropertyName().toString())
->>>>>>> c6c139d9
 				.iterator();
 	}
 
