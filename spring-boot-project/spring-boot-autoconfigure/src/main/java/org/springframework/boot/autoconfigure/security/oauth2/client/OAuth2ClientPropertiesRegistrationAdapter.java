/*
 * Copyright 2012-2019 the original author or authors.
 *
 * Licensed under the Apache License, Version 2.0 (the "License");
 * you may not use this file except in compliance with the License.
 * You may obtain a copy of the License at
 *
 *      https://www.apache.org/licenses/LICENSE-2.0
 *
 * Unless required by applicable law or agreed to in writing, software
 * distributed under the License is distributed on an "AS IS" BASIS,
 * WITHOUT WARRANTIES OR CONDITIONS OF ANY KIND, either express or implied.
 * See the License for the specific language governing permissions and
 * limitations under the License.
 */

package org.springframework.boot.autoconfigure.security.oauth2.client;

import java.util.HashMap;
import java.util.Map;

import org.springframework.boot.autoconfigure.security.oauth2.client.OAuth2ClientProperties.Provider;
import org.springframework.boot.context.properties.PropertyMapper;
import org.springframework.boot.convert.ApplicationConversionService;
import org.springframework.core.convert.ConversionException;
import org.springframework.security.config.oauth2.client.CommonOAuth2Provider;
import org.springframework.security.oauth2.client.registration.ClientRegistration;
import org.springframework.security.oauth2.client.registration.ClientRegistration.Builder;
import org.springframework.security.oauth2.client.registration.ClientRegistrations;
import org.springframework.security.oauth2.core.AuthenticationMethod;
import org.springframework.security.oauth2.core.AuthorizationGrantType;
import org.springframework.security.oauth2.core.ClientAuthenticationMethod;
import org.springframework.util.StringUtils;

/**
 * Adapter class to convert {@link OAuth2ClientProperties} to a
 * {@link ClientRegistration}.
 *
 * @author Phillip Webb
 * @author Thiago Hirata
 * @author Madhura Bhave
 * @author MyeongHyeon Lee
 * @since 2.1.0
 */
public final class OAuth2ClientPropertiesRegistrationAdapter {

	private OAuth2ClientPropertiesRegistrationAdapter() {
	}

	public static Map<String, ClientRegistration> getClientRegistrations(OAuth2ClientProperties properties) {
		Map<String, ClientRegistration> clientRegistrations = new HashMap<>();
		properties.getRegistration().forEach((key, value) -> clientRegistrations.put(key,
				getClientRegistration(key, value, properties.getProvider())));
		return clientRegistrations;
	}

<<<<<<< HEAD
	private static ClientRegistration getClientRegistration(String registrationId,
			OAuth2ClientProperties.Registration properties,
			Map<String, Provider> providers) {
		Builder builder = getBuilderFromIssuerIfPossible(registrationId,
				properties.getProvider(), providers);
		if (builder == null) {
			builder = getBuilder(registrationId, properties.getProvider(), providers);
		}
=======
	private static ClientRegistration getClientRegistration(String registrationId, Registration properties,
			Map<String, Provider> providers) {
		Builder builder = getBuilder(registrationId, properties.getProvider(), providers);
>>>>>>> c6c139d9
		PropertyMapper map = PropertyMapper.get().alwaysApplyingWhenNonNull();
		map.from(properties::getClientId).to(builder::clientId);
		map.from(properties::getClientSecret).to(builder::clientSecret);
		map.from(properties::getClientAuthenticationMethod).as(ClientAuthenticationMethod::new)
				.to(builder::clientAuthenticationMethod);
		map.from(properties::getAuthorizationGrantType).as(AuthorizationGrantType::new)
				.to(builder::authorizationGrantType);
<<<<<<< HEAD
		map.from(properties::getRedirectUri).to(builder::redirectUriTemplate);
		map.from(properties::getScope).as((scope) -> StringUtils.toStringArray(scope))
				.to(builder::scope);
=======
		map.from(properties::getRedirectUriTemplate).to(builder::redirectUriTemplate);
		map.from(properties::getScope).as((scope) -> StringUtils.toStringArray(scope)).to(builder::scope);
>>>>>>> c6c139d9
		map.from(properties::getClientName).to(builder::clientName);
		return builder.build();
	}

	private static Builder getBuilderFromIssuerIfPossible(String registrationId,
			String configuredProviderId, Map<String, Provider> providers) {
		String providerId = (configuredProviderId != null) ? configuredProviderId
				: registrationId;
		if (providers.containsKey(providerId)) {
			Provider provider = providers.get(providerId);
			String issuer = provider.getIssuerUri();
			if (issuer != null) {
				Builder builder = ClientRegistrations.fromOidcIssuerLocation(issuer)
						.registrationId(registrationId);
				return getBuilder(builder, provider);
			}
		}
		return null;
	}

	private static Builder getBuilder(String registrationId, String configuredProviderId,
			Map<String, Provider> providers) {
		String providerId = (configuredProviderId != null) ? configuredProviderId : registrationId;
		CommonOAuth2Provider provider = getCommonProvider(providerId);
		if (provider == null && !providers.containsKey(providerId)) {
			throw new IllegalStateException(getErrorMessage(configuredProviderId, registrationId));
		}
		Builder builder = (provider != null) ? provider.getBuilder(registrationId)
				: ClientRegistration.withRegistrationId(registrationId);
		if (providers.containsKey(providerId)) {
			return getBuilder(builder, providers.get(providerId));
		}
		return builder;
	}

	private static String getErrorMessage(String configuredProviderId, String registrationId) {
		return ((configuredProviderId != null) ? "Unknown provider ID '" + configuredProviderId + "'"
				: "Provider ID must be specified for client registration '" + registrationId + "'");
	}

	private static Builder getBuilder(Builder builder, Provider provider) {
		PropertyMapper map = PropertyMapper.get().alwaysApplyingWhenNonNull();
		map.from(provider::getAuthorizationUri).to(builder::authorizationUri);
		map.from(provider::getTokenUri).to(builder::tokenUri);
		map.from(provider::getUserInfoUri).to(builder::userInfoUri);
		map.from(provider::getUserInfoAuthenticationMethod).as(AuthenticationMethod::new)
				.to(builder::userInfoAuthenticationMethod);
		map.from(provider::getJwkSetUri).to(builder::jwkSetUri);
		map.from(provider::getUserNameAttribute).to(builder::userNameAttributeName);
		return builder;
	}

	private static CommonOAuth2Provider getCommonProvider(String providerId) {
		try {
			return ApplicationConversionService.getSharedInstance().convert(providerId, CommonOAuth2Provider.class);
		}
		catch (ConversionException ex) {
			return null;
		}
	}

}<|MERGE_RESOLUTION|>--- conflicted
+++ resolved
@@ -54,20 +54,12 @@
 		return clientRegistrations;
 	}
 
-<<<<<<< HEAD
 	private static ClientRegistration getClientRegistration(String registrationId,
-			OAuth2ClientProperties.Registration properties,
-			Map<String, Provider> providers) {
-		Builder builder = getBuilderFromIssuerIfPossible(registrationId,
-				properties.getProvider(), providers);
+			OAuth2ClientProperties.Registration properties, Map<String, Provider> providers) {
+		Builder builder = getBuilderFromIssuerIfPossible(registrationId, properties.getProvider(), providers);
 		if (builder == null) {
 			builder = getBuilder(registrationId, properties.getProvider(), providers);
 		}
-=======
-	private static ClientRegistration getClientRegistration(String registrationId, Registration properties,
-			Map<String, Provider> providers) {
-		Builder builder = getBuilder(registrationId, properties.getProvider(), providers);
->>>>>>> c6c139d9
 		PropertyMapper map = PropertyMapper.get().alwaysApplyingWhenNonNull();
 		map.from(properties::getClientId).to(builder::clientId);
 		map.from(properties::getClientSecret).to(builder::clientSecret);
@@ -75,28 +67,20 @@
 				.to(builder::clientAuthenticationMethod);
 		map.from(properties::getAuthorizationGrantType).as(AuthorizationGrantType::new)
 				.to(builder::authorizationGrantType);
-<<<<<<< HEAD
 		map.from(properties::getRedirectUri).to(builder::redirectUriTemplate);
-		map.from(properties::getScope).as((scope) -> StringUtils.toStringArray(scope))
-				.to(builder::scope);
-=======
-		map.from(properties::getRedirectUriTemplate).to(builder::redirectUriTemplate);
 		map.from(properties::getScope).as((scope) -> StringUtils.toStringArray(scope)).to(builder::scope);
->>>>>>> c6c139d9
 		map.from(properties::getClientName).to(builder::clientName);
 		return builder.build();
 	}
 
-	private static Builder getBuilderFromIssuerIfPossible(String registrationId,
-			String configuredProviderId, Map<String, Provider> providers) {
-		String providerId = (configuredProviderId != null) ? configuredProviderId
-				: registrationId;
+	private static Builder getBuilderFromIssuerIfPossible(String registrationId, String configuredProviderId,
+			Map<String, Provider> providers) {
+		String providerId = (configuredProviderId != null) ? configuredProviderId : registrationId;
 		if (providers.containsKey(providerId)) {
 			Provider provider = providers.get(providerId);
 			String issuer = provider.getIssuerUri();
 			if (issuer != null) {
-				Builder builder = ClientRegistrations.fromOidcIssuerLocation(issuer)
-						.registrationId(registrationId);
+				Builder builder = ClientRegistrations.fromOidcIssuerLocation(issuer).registrationId(registrationId);
 				return getBuilder(builder, provider);
 			}
 		}
