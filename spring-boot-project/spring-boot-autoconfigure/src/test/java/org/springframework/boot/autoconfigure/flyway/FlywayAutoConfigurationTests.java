/*
 * Copyright 2012-2021 the original author or authors.
 *
 * Licensed under the Apache License, Version 2.0 (the "License");
 * you may not use this file except in compliance with the License.
 * You may obtain a copy of the License at
 *
 *      https://www.apache.org/licenses/LICENSE-2.0
 *
 * Unless required by applicable law or agreed to in writing, software
 * distributed under the License is distributed on an "AS IS" BASIS,
 * WITHOUT WARRANTIES OR CONDITIONS OF ANY KIND, either express or implied.
 * See the License for the specific language governing permissions and
 * limitations under the License.
 */

package org.springframework.boot.autoconfigure.flyway;

import java.util.Arrays;
import java.util.HashMap;
import java.util.Map;
import java.util.UUID;

import javax.sql.DataSource;

import org.flywaydb.core.Flyway;
import org.flywaydb.core.api.Location;
import org.flywaydb.core.api.MigrationVersion;
import org.flywaydb.core.api.callback.Callback;
import org.flywaydb.core.api.callback.Context;
import org.flywaydb.core.api.callback.Event;
import org.flywaydb.core.api.migration.JavaMigration;
import org.flywaydb.core.internal.license.FlywayTeamsUpgradeRequiredException;
import org.hibernate.engine.transaction.jta.platform.internal.NoJtaPlatform;
import org.jooq.DSLContext;
import org.jooq.SQLDialect;
import org.jooq.impl.DefaultDSLContext;
import org.junit.jupiter.api.Test;
import org.junit.jupiter.api.extension.ExtendWith;
import org.mockito.InOrder;

import org.springframework.beans.factory.BeanCreationException;
import org.springframework.beans.factory.config.BeanDefinition;
import org.springframework.boot.autoconfigure.AutoConfigurations;
import org.springframework.boot.autoconfigure.jdbc.EmbeddedDataSourceConfiguration;
import org.springframework.boot.jdbc.DataSourceBuilder;
import org.springframework.boot.jdbc.SchemaManagement;
import org.springframework.boot.orm.jpa.EntityManagerFactoryBuilder;
import org.springframework.boot.test.context.runner.ApplicationContextRunner;
import org.springframework.boot.test.system.CapturedOutput;
import org.springframework.boot.test.system.OutputCaptureExtension;
import org.springframework.context.annotation.Bean;
import org.springframework.context.annotation.Configuration;
import org.springframework.context.annotation.Primary;
import org.springframework.core.Ordered;
import org.springframework.core.annotation.Order;
import org.springframework.core.io.DefaultResourceLoader;
import org.springframework.core.io.ResourceLoader;
import org.springframework.jdbc.core.JdbcOperations;
import org.springframework.jdbc.core.JdbcTemplate;
import org.springframework.jdbc.core.namedparam.NamedParameterJdbcOperations;
import org.springframework.jdbc.core.namedparam.NamedParameterJdbcTemplate;
import org.springframework.orm.jpa.LocalContainerEntityManagerFactoryBean;
import org.springframework.orm.jpa.vendor.HibernateJpaVendorAdapter;
import org.springframework.stereotype.Component;

import static org.assertj.core.api.Assertions.assertThat;
import static org.mockito.ArgumentMatchers.any;
import static org.mockito.BDDMockito.given;
import static org.mockito.Mockito.inOrder;
import static org.mockito.Mockito.mock;

/**
 * Tests for {@link FlywayAutoConfiguration}.
 *
 * @author Dave Syer
 * @author Phillip Webb
 * @author Andy Wilkinson
 * @author Vedran Pavic
 * @author Eddú Meléndez
 * @author Stephane Nicoll
 * @author Dominic Gunn
 * @author András Deák
 * @author Takaaki Shimbo
 */
@ExtendWith(OutputCaptureExtension.class)
class FlywayAutoConfigurationTests {

	private final ApplicationContextRunner contextRunner = new ApplicationContextRunner()
			.withConfiguration(AutoConfigurations.of(FlywayAutoConfiguration.class))
			.withPropertyValues("spring.datasource.generate-unique-name=true");

	@Test
	void backsOffWithNoDataSourceBeanAndNoFlywayUrl() {
		this.contextRunner.run((context) -> assertThat(context).doesNotHaveBean(Flyway.class));
	}

	@Test
	void createsDataSourceWithNoDataSourceBeanAndFlywayUrl() {
		this.contextRunner.withPropertyValues("spring.flyway.url:jdbc:hsqldb:mem:" + UUID.randomUUID())
				.run((context) -> {
					assertThat(context).hasSingleBean(Flyway.class);
					assertThat(context.getBean(Flyway.class).getConfiguration().getDataSource()).isNotNull();
				});
	}

	@Test
	void createDataSourceWithUrl() {
		this.contextRunner.withUserConfiguration(EmbeddedDataSourceConfiguration.class)
				.withPropertyValues("spring.flyway.url:jdbc:hsqldb:mem:flywaytest").run((context) -> {
					assertThat(context).hasSingleBean(Flyway.class);
					assertThat(context.getBean(Flyway.class).getConfiguration().getDataSource()).isNotNull();
				});
	}

	@Test
	void createDataSourceWithUser() {
		this.contextRunner.withUserConfiguration(EmbeddedDataSourceConfiguration.class)
				.withPropertyValues("spring.datasource.url:jdbc:hsqldb:mem:" + UUID.randomUUID(),
						"spring.flyway.user:sa")
				.run((context) -> {
					assertThat(context).hasSingleBean(Flyway.class);
					assertThat(context.getBean(Flyway.class).getConfiguration().getDataSource()).isNotNull();
				});
	}

	@Test
	void createDataSourceFallbackToEmbeddedProperties() {
		this.contextRunner.withUserConfiguration(EmbeddedDataSourceConfiguration.class)
				.withPropertyValues("spring.flyway.url:jdbc:hsqldb:mem:flywaytest").run((context) -> {
					assertThat(context).hasSingleBean(Flyway.class);
					DataSource dataSource = context.getBean(Flyway.class).getConfiguration().getDataSource();
					assertThat(dataSource).isNotNull();
					assertThat(dataSource).hasFieldOrPropertyWithValue("user", "sa");
					assertThat(dataSource).hasFieldOrPropertyWithValue("password", "");
				});
	}

	@Test
	void createDataSourceWithUserAndFallbackToEmbeddedProperties() {
		this.contextRunner.withUserConfiguration(EmbeddedDataSourceConfiguration.class)
				.withPropertyValues("spring.flyway.user:sa").run((context) -> {
					assertThat(context).hasSingleBean(Flyway.class);
					DataSource dataSource = context.getBean(Flyway.class).getConfiguration().getDataSource();
					assertThat(dataSource).isNotNull();
					assertThat(dataSource).extracting("url").asString().startsWith("jdbc:h2:mem:");
				});
	}

	@Test
	void flywayDataSource() {
		this.contextRunner
				.withUserConfiguration(FlywayDataSourceConfiguration.class, EmbeddedDataSourceConfiguration.class)
				.run((context) -> {
					assertThat(context).hasSingleBean(Flyway.class);
					assertThat(context.getBean(Flyway.class).getConfiguration().getDataSource())
							.isEqualTo(context.getBean("flywayDataSource"));
				});
	}

	@Test
	void flywayDataSourceWithoutDataSourceAutoConfiguration() {
		this.contextRunner.withUserConfiguration(FlywayDataSourceConfiguration.class).run((context) -> {
			assertThat(context).hasSingleBean(Flyway.class);
			assertThat(context.getBean(Flyway.class).getConfiguration().getDataSource())
					.isEqualTo(context.getBean("flywayDataSource"));
		});
	}

	@Test
	void flywayMultipleDataSources() {
		this.contextRunner.withUserConfiguration(FlywayMultipleDataSourcesConfiguration.class).run((context) -> {
			assertThat(context).hasSingleBean(Flyway.class);
			assertThat(context.getBean(Flyway.class).getConfiguration().getDataSource())
					.isEqualTo(context.getBean("flywayDataSource"));
		});
	}

	@Test
	void schemaManagementProviderDetectsDataSource() {
		this.contextRunner
				.withUserConfiguration(FlywayDataSourceConfiguration.class, EmbeddedDataSourceConfiguration.class)
				.run((context) -> {
					FlywaySchemaManagementProvider schemaManagementProvider = context
							.getBean(FlywaySchemaManagementProvider.class);
					assertThat(schemaManagementProvider.getSchemaManagement(context.getBean(DataSource.class)))
							.isEqualTo(SchemaManagement.UNMANAGED);
					assertThat(schemaManagementProvider
							.getSchemaManagement(context.getBean("flywayDataSource", DataSource.class)))
									.isEqualTo(SchemaManagement.MANAGED);
				});
	}

	@Test
	void defaultFlyway() {
		this.contextRunner.withUserConfiguration(EmbeddedDataSourceConfiguration.class).run((context) -> {
			assertThat(context).hasSingleBean(Flyway.class);
			Flyway flyway = context.getBean(Flyway.class);
			assertThat(flyway.getConfiguration().getLocations())
					.containsExactly(new Location("classpath:db/migration"));
		});
	}

	@Test
	void overrideLocations() {
		this.contextRunner.withUserConfiguration(EmbeddedDataSourceConfiguration.class)
				.withPropertyValues("spring.flyway.locations:classpath:db/changelog,classpath:db/migration")
				.run((context) -> {
					assertThat(context).hasSingleBean(Flyway.class);
					Flyway flyway = context.getBean(Flyway.class);
					assertThat(flyway.getConfiguration().getLocations()).containsExactly(
							new Location("classpath:db/changelog"), new Location("classpath:db/migration"));
				});
	}

	@Test
	void overrideLocationsList() {
		this.contextRunner.withUserConfiguration(EmbeddedDataSourceConfiguration.class)
				.withPropertyValues("spring.flyway.locations[0]:classpath:db/changelog",
						"spring.flyway.locations[1]:classpath:db/migration")
				.run((context) -> {
					assertThat(context).hasSingleBean(Flyway.class);
					Flyway flyway = context.getBean(Flyway.class);
					assertThat(flyway.getConfiguration().getLocations()).containsExactly(
							new Location("classpath:db/changelog"), new Location("classpath:db/migration"));
				});
	}

	@Test
	void overrideSchemas() {
		this.contextRunner.withUserConfiguration(EmbeddedDataSourceConfiguration.class)
				.withPropertyValues("spring.flyway.schemas:public").run((context) -> {
					assertThat(context).hasSingleBean(Flyway.class);
					Flyway flyway = context.getBean(Flyway.class);
					assertThat(Arrays.asList(flyway.getConfiguration().getSchemas()).toString()).isEqualTo("[public]");
				});
	}

	@Test
	void changeLogDoesNotExist() {
		this.contextRunner.withUserConfiguration(EmbeddedDataSourceConfiguration.class)
				.withPropertyValues("spring.flyway.locations:filesystem:no-such-dir").run((context) -> {
					assertThat(context).hasFailed();
					assertThat(context).getFailure().isInstanceOf(BeanCreationException.class);
				});
	}

	@Test
	void checkLocationsAllMissing() {
		this.contextRunner.withUserConfiguration(EmbeddedDataSourceConfiguration.class)
				.withPropertyValues("spring.flyway.locations:classpath:db/missing1,classpath:db/migration2")
				.run((context) -> {
					assertThat(context).hasFailed();
					assertThat(context).getFailure().isInstanceOf(BeanCreationException.class);
					assertThat(context).getFailure().hasMessageContaining("Cannot find migration scripts in");
				});
	}

	@Test
	void checkLocationsAllExist() {
		this.contextRunner.withUserConfiguration(EmbeddedDataSourceConfiguration.class)
				.withPropertyValues("spring.flyway.locations:classpath:db/changelog,classpath:db/migration")
				.run((context) -> assertThat(context).hasNotFailed());
	}

	@Test
	void checkLocationsAllExistWithImplicitClasspathPrefix() {
		this.contextRunner.withUserConfiguration(EmbeddedDataSourceConfiguration.class)
				.withPropertyValues("spring.flyway.locations:db/changelog,db/migration")
				.run((context) -> assertThat(context).hasNotFailed());
	}

	@Test
	void checkLocationsAllExistWithFilesystemPrefix() {
		this.contextRunner.withUserConfiguration(EmbeddedDataSourceConfiguration.class)
				.withPropertyValues("spring.flyway.locations:filesystem:src/test/resources/db/migration")
				.run((context) -> assertThat(context).hasNotFailed());
	}

	@Test
	void customFlywayMigrationStrategy() {
		this.contextRunner
				.withUserConfiguration(EmbeddedDataSourceConfiguration.class, MockFlywayMigrationStrategy.class)
				.run((context) -> {
					assertThat(context).hasSingleBean(Flyway.class);
					context.getBean(MockFlywayMigrationStrategy.class).assertCalled();
				});
	}

	@Test
	void flywayJavaMigrations() {
		this.contextRunner
				.withUserConfiguration(EmbeddedDataSourceConfiguration.class, FlywayJavaMigrationsConfiguration.class)
				.run((context) -> {
					Flyway flyway = context.getBean(Flyway.class);
					assertThat(flyway.getConfiguration().getJavaMigrations()).hasSize(2);
				});
	}

	@Test
	void customFlywayMigrationInitializer() {
		this.contextRunner
				.withUserConfiguration(EmbeddedDataSourceConfiguration.class, CustomFlywayMigrationInitializer.class)
				.run((context) -> {
					assertThat(context).hasSingleBean(Flyway.class);
					FlywayMigrationInitializer initializer = context.getBean(FlywayMigrationInitializer.class);
					assertThat(initializer.getOrder()).isEqualTo(Ordered.HIGHEST_PRECEDENCE);
				});
	}

	@Test
	void customFlywayWithJpa() {
		this.contextRunner
				.withUserConfiguration(EmbeddedDataSourceConfiguration.class, CustomFlywayWithJpaConfiguration.class)
				.run((context) -> assertThat(context).hasNotFailed());
	}

	@Test
	void customFlywayWithJdbc() {
		this.contextRunner
				.withUserConfiguration(EmbeddedDataSourceConfiguration.class, CustomFlywayWithJdbcConfiguration.class)
				.run((context) -> assertThat(context).hasNotFailed());
	}

	@Test
	void customFlywayMigrationInitializerWithJpa() {
		this.contextRunner
				.withUserConfiguration(EmbeddedDataSourceConfiguration.class,
						CustomFlywayMigrationInitializerWithJpaConfiguration.class)
				.run((context) -> assertThat(context).hasNotFailed());
	}

	@Test
	void customFlywayMigrationInitializerWithJdbc() {
		this.contextRunner
				.withUserConfiguration(EmbeddedDataSourceConfiguration.class,
						CustomFlywayMigrationInitializerWithJdbcConfiguration.class)
				.run((context) -> assertThat(context).hasNotFailed());
	}

	@Test
	void overrideBaselineVersionString() {
		this.contextRunner.withUserConfiguration(EmbeddedDataSourceConfiguration.class)
				.withPropertyValues("spring.flyway.baseline-version=0").run((context) -> {
					assertThat(context).hasSingleBean(Flyway.class);
					Flyway flyway = context.getBean(Flyway.class);
					assertThat(flyway.getConfiguration().getBaselineVersion())
							.isEqualTo(MigrationVersion.fromVersion("0"));
				});
	}

	@Test
	void overrideBaselineVersionNumber() {
		this.contextRunner.withUserConfiguration(EmbeddedDataSourceConfiguration.class)
				.withPropertyValues("spring.flyway.baseline-version=1").run((context) -> {
					assertThat(context).hasSingleBean(Flyway.class);
					Flyway flyway = context.getBean(Flyway.class);
					assertThat(flyway.getConfiguration().getBaselineVersion())
							.isEqualTo(MigrationVersion.fromVersion("1"));
				});
	}

	@Test
	void useVendorDirectory() {
		this.contextRunner.withUserConfiguration(EmbeddedDataSourceConfiguration.class)
				.withPropertyValues("spring.flyway.locations=classpath:db/vendors/{vendor},classpath:db/changelog")
				.run((context) -> {
					assertThat(context).hasSingleBean(Flyway.class);
					Flyway flyway = context.getBean(Flyway.class);
					assertThat(flyway.getConfiguration().getLocations()).containsExactlyInAnyOrder(
							new Location("classpath:db/vendors/h2"), new Location("classpath:db/changelog"));
				});
	}

	@Test
	void useOneLocationWithVendorDirectory() {
		this.contextRunner.withUserConfiguration(EmbeddedDataSourceConfiguration.class)
				.withPropertyValues("spring.flyway.locations=classpath:db/vendors/{vendor}").run((context) -> {
					assertThat(context).hasSingleBean(Flyway.class);
					Flyway flyway = context.getBean(Flyway.class);
					assertThat(flyway.getConfiguration().getLocations())
							.containsExactly(new Location("classpath:db/vendors/h2"));
				});
	}

	@Test
	void callbacksAreConfiguredAndOrderedByName() {
		this.contextRunner.withUserConfiguration(EmbeddedDataSourceConfiguration.class, CallbackConfiguration.class)
				.run((context) -> {
					assertThat(context).hasSingleBean(Flyway.class);
					Flyway flyway = context.getBean(Flyway.class);
					Callback callbackOne = context.getBean("callbackOne", Callback.class);
					Callback callbackTwo = context.getBean("callbackTwo", Callback.class);
					assertThat(flyway.getConfiguration().getCallbacks()).hasSize(2);
					InOrder orderedCallbacks = inOrder(callbackOne, callbackTwo);
					orderedCallbacks.verify(callbackTwo).handle(any(Event.class), any(Context.class));
					orderedCallbacks.verify(callbackOne).handle(any(Event.class), any(Context.class));
				});
	}

	@Test
	void configurationCustomizersAreConfiguredAndOrdered() {
		this.contextRunner.withUserConfiguration(EmbeddedDataSourceConfiguration.class,
				ConfigurationCustomizerConfiguration.class).run((context) -> {
					assertThat(context).hasSingleBean(Flyway.class);
					Flyway flyway = context.getBean(Flyway.class);
					assertThat(flyway.getConfiguration().getConnectRetries()).isEqualTo(5);
					assertThat(flyway.getConfiguration().isIgnoreMissingMigrations()).isTrue();
					assertThat(flyway.getConfiguration().isIgnorePendingMigrations()).isTrue();
				});
	}

	@Test
	void batchIsCorrectlyMapped() {
		this.contextRunner.withUserConfiguration(EmbeddedDataSourceConfiguration.class)
				.withPropertyValues("spring.flyway.batch=true").run((context) -> {
					assertThat(context).hasFailed();
					Throwable failure = context.getStartupFailure();
					assertThat(failure).hasRootCauseInstanceOf(FlywayTeamsUpgradeRequiredException.class);
					assertThat(failure).hasMessageContaining(" batch ");
				});
	}

	@Test
	void dryRunOutputIsCorrectlyMapped() {
		this.contextRunner.withUserConfiguration(EmbeddedDataSourceConfiguration.class)
				.withPropertyValues("spring.flyway.dryRunOutput=dryrun.sql").run((context) -> {
					assertThat(context).hasFailed();
					Throwable failure = context.getStartupFailure();
					assertThat(failure).hasRootCauseInstanceOf(FlywayTeamsUpgradeRequiredException.class);
					assertThat(failure).hasMessageContaining(" dryRunOutput ");
				});
	}

	@Test
	void errorOverridesIsCorrectlyMapped() {
		this.contextRunner.withUserConfiguration(EmbeddedDataSourceConfiguration.class)
				.withPropertyValues("spring.flyway.errorOverrides=D12345").run((context) -> {
					assertThat(context).hasFailed();
					Throwable failure = context.getStartupFailure();
					assertThat(failure).hasRootCauseInstanceOf(FlywayTeamsUpgradeRequiredException.class);
					assertThat(failure).hasMessageContaining(" errorOverrides ");
				});
	}

	@Test
	void licenseKeyIsCorrectlyMapped(CapturedOutput output) {
		this.contextRunner.withUserConfiguration(EmbeddedDataSourceConfiguration.class)
				.withPropertyValues("spring.flyway.license-key=<<secret>>").run((context) -> assertThat(output)
						.contains("<<secret>> is not supported by Flyway Community Edition"));
	}

	@Test
	void oracleSqlplusIsCorrectlyMapped() {
		this.contextRunner.withUserConfiguration(EmbeddedDataSourceConfiguration.class)
				.withPropertyValues("spring.flyway.oracle-sqlplus=true").run((context) -> {
					assertThat(context).hasFailed();
					Throwable failure = context.getStartupFailure();
					assertThat(failure).hasRootCauseInstanceOf(FlywayTeamsUpgradeRequiredException.class);
					assertThat(failure).hasMessageContaining(" oracle.sqlplus ");
				});
	}

	@Test
	void oracleSqlplusWarnIsCorrectlyMapped() {
		this.contextRunner.withUserConfiguration(EmbeddedDataSourceConfiguration.class)
				.withPropertyValues("spring.flyway.oracle-sqlplus-warn=true").run((context) -> {
					assertThat(context).hasFailed();
					Throwable failure = context.getStartupFailure();
					assertThat(failure).hasRootCauseInstanceOf(FlywayTeamsUpgradeRequiredException.class);
					assertThat(failure).hasMessageContaining(" oracle.sqlplusWarn ");
				});
	}

	@Test
	void streamIsCorrectlyMapped() {
		this.contextRunner.withUserConfiguration(EmbeddedDataSourceConfiguration.class)
				.withPropertyValues("spring.flyway.stream=true").run((context) -> {
					assertThat(context).hasFailed();
					Throwable failure = context.getStartupFailure();
					assertThat(failure).hasRootCauseInstanceOf(FlywayTeamsUpgradeRequiredException.class);
					assertThat(failure).hasMessageContaining(" stream ");
				});
	}

	@Test
	void undoSqlMigrationPrefix() {
		this.contextRunner.withUserConfiguration(EmbeddedDataSourceConfiguration.class)
				.withPropertyValues("spring.flyway.undo-sql-migration-prefix=undo").run((context) -> {
					assertThat(context).hasFailed();
					Throwable failure = context.getStartupFailure();
					assertThat(failure).hasRootCauseInstanceOf(FlywayTeamsUpgradeRequiredException.class);
					assertThat(failure).hasMessageContaining(" undoSqlMigrationPrefix ");
				});
	}

	@Test
	void customFlywayClassLoader() {
		this.contextRunner
				.withUserConfiguration(EmbeddedDataSourceConfiguration.class, ResourceLoaderConfiguration.class)
				.run((context) -> {
					assertThat(context).hasSingleBean(Flyway.class);
					Flyway flyway = context.getBean(Flyway.class);
					assertThat(flyway.getConfiguration().getClassLoader()).isInstanceOf(CustomClassLoader.class);
				});
	}

	@Test
	void initSqlsWithDataSource() {
		this.contextRunner.withUserConfiguration(EmbeddedDataSourceConfiguration.class)
				.withPropertyValues("spring.flyway.init-sqls=SELECT 1").run((context) -> {
					Flyway flyway = context.getBean(Flyway.class);
					assertThat(flyway.getConfiguration().getInitSql()).isEqualTo("SELECT 1");
				});
	}

	@Test
	void initSqlsWithFlywayUrl() {
		this.contextRunner.withPropertyValues("spring.flyway.url:jdbc:h2:mem:" + UUID.randomUUID(),
				"spring.flyway.init-sqls=SELECT 1").run((context) -> {
					Flyway flyway = context.getBean(Flyway.class);
					assertThat(flyway.getConfiguration().getInitSql()).isEqualTo("SELECT 1");
				});
	}

	@Test
<<<<<<< HEAD
	void cherryPickIsCorrectlyMapped() {
		this.contextRunner.withUserConfiguration(EmbeddedDataSourceConfiguration.class)
				.withPropertyValues("spring.flyway.cherry-pick=1.1").run((context) -> {
					assertThat(context).hasFailed();
					Throwable failure = context.getStartupFailure();
					assertThat(failure).hasRootCauseInstanceOf(FlywayTeamsUpgradeRequiredException.class);
					assertThat(failure).hasMessageContaining(" cherryPick ");
=======
	void whenFlywayIsAutoConfiguredThenJooqDslContextDependsOnFlywayBeans() {
		this.contextRunner.withUserConfiguration(EmbeddedDataSourceConfiguration.class, JooqConfiguration.class)
				.run((context) -> {
					BeanDefinition beanDefinition = context.getBeanFactory().getBeanDefinition("dslContext");
					assertThat(beanDefinition.getDependsOn()).containsExactly("flywayInitializer", "flyway");
>>>>>>> e15c5d36
				});
	}

	@Test
<<<<<<< HEAD
	void jdbcPropertiesAreCorrectlyMapped() {
		this.contextRunner.withUserConfiguration(EmbeddedDataSourceConfiguration.class)
				.withPropertyValues("spring.flyway.jdbc-properties.prop=value").run((context) -> {
					assertThat(context).hasFailed();
					Throwable failure = context.getStartupFailure();
					assertThat(failure).hasRootCauseInstanceOf(FlywayTeamsUpgradeRequiredException.class);
					assertThat(failure).hasMessageContaining(" jdbcProperties ");
=======
	void whenCustomMigrationInitializerIsDefinedThenJooqDslContextDependsOnIt() {
		this.contextRunner.withUserConfiguration(EmbeddedDataSourceConfiguration.class, JooqConfiguration.class,
				CustomFlywayMigrationInitializer.class).run((context) -> {
					BeanDefinition beanDefinition = context.getBeanFactory().getBeanDefinition("dslContext");
					assertThat(beanDefinition.getDependsOn()).containsExactly("flywayMigrationInitializer", "flyway");
>>>>>>> e15c5d36
				});
	}

	@Test
<<<<<<< HEAD
	void oracleKerberosCacheFileIsCorrectlyMapped() {
		this.contextRunner.withUserConfiguration(EmbeddedDataSourceConfiguration.class)
				.withPropertyValues("spring.flyway.oracle-kerberos-cache-file=/tmp/cache").run((context) -> {
					assertThat(context).hasFailed();
					Throwable failure = context.getStartupFailure();
					assertThat(failure).hasRootCauseInstanceOf(FlywayTeamsUpgradeRequiredException.class);
					assertThat(failure).hasMessageContaining(" oracle.kerberosCacheFile ");
				});
	}

	@Test
	void oracleKerberosConfigFileIsCorrectlyMapped() {
		this.contextRunner.withUserConfiguration(EmbeddedDataSourceConfiguration.class)
				.withPropertyValues("spring.flyway.oracle-kerberos-config-file=/tmp/config").run((context) -> {
					assertThat(context).hasFailed();
					Throwable failure = context.getStartupFailure();
					assertThat(failure).hasRootCauseInstanceOf(FlywayTeamsUpgradeRequiredException.class);
					assertThat(failure).hasMessageContaining(" oracle.kerberosConfigFile ");
				});
	}

	@Test
	void outputQueryResultsIsCorrectlyMapped() {
		this.contextRunner.withUserConfiguration(EmbeddedDataSourceConfiguration.class)
				.withPropertyValues("spring.flyway.output-query-results=false").run((context) -> {
					assertThat(context).hasFailed();
					Throwable failure = context.getStartupFailure();
					assertThat(failure).hasRootCauseInstanceOf(FlywayTeamsUpgradeRequiredException.class);
					assertThat(failure).hasMessageContaining(" outputQueryResults ");
				});
	}

	@Test
	void skipExecutingMigrationsIsCorrectlyMapped() {
		this.contextRunner.withUserConfiguration(EmbeddedDataSourceConfiguration.class)
				.withPropertyValues("spring.flyway.skip-executing-migrations=true").run((context) -> {
					assertThat(context).hasFailed();
					Throwable failure = context.getStartupFailure();
					assertThat(failure).hasRootCauseInstanceOf(FlywayTeamsUpgradeRequiredException.class);
					assertThat(failure).hasMessageContaining(" skipExecutingMigrations ");
=======
	void whenCustomFlywayIsDefinedThenJooqDslContextDependsOnIt() {
		this.contextRunner.withUserConfiguration(EmbeddedDataSourceConfiguration.class, JooqConfiguration.class,
				CustomFlyway.class).run((context) -> {
					BeanDefinition beanDefinition = context.getBeanFactory().getBeanDefinition("dslContext");
					assertThat(beanDefinition.getDependsOn()).containsExactly("customFlyway");
>>>>>>> e15c5d36
				});
	}

	@Configuration(proxyBeanMethods = false)
	static class FlywayDataSourceConfiguration {

		@Bean
		@Primary
		DataSource normalDataSource() {
			return DataSourceBuilder.create().url("jdbc:hsqldb:mem:normal").username("sa").build();
		}

		@FlywayDataSource
		@Bean
		DataSource flywayDataSource() {
			return DataSourceBuilder.create().url("jdbc:hsqldb:mem:flywaytest").username("sa").build();
		}

	}

	@Configuration(proxyBeanMethods = false)
	static class FlywayMultipleDataSourcesConfiguration {

		@Bean
		DataSource firstDataSource() {
			return DataSourceBuilder.create().url("jdbc:hsqldb:mem:first").username("sa").build();
		}

		@Bean
		DataSource secondDataSource() {
			return DataSourceBuilder.create().url("jdbc:hsqldb:mem:second").username("sa").build();
		}

		@FlywayDataSource
		@Bean
		DataSource flywayDataSource() {
			return DataSourceBuilder.create().url("jdbc:hsqldb:mem:flywaytest").username("sa").build();
		}

	}

	@Configuration(proxyBeanMethods = false)
	static class FlywayJavaMigrationsConfiguration {

		@Bean
		TestMigration migration1() {
			return new TestMigration("2", "M1");
		}

		@Bean
		TestMigration migration2() {
			return new TestMigration("3", "M2");
		}

	}

	@Configuration(proxyBeanMethods = false)
	static class ResourceLoaderConfiguration {

		@Bean
		@Primary
		ResourceLoader customClassLoader() {
			return new DefaultResourceLoader(new CustomClassLoader(getClass().getClassLoader()));
		}

	}

	@Configuration(proxyBeanMethods = false)
	static class CustomFlywayMigrationInitializer {

		@Bean
		FlywayMigrationInitializer flywayMigrationInitializer(Flyway flyway) {
			FlywayMigrationInitializer initializer = new FlywayMigrationInitializer(flyway);
			initializer.setOrder(Ordered.HIGHEST_PRECEDENCE);
			return initializer;
		}

	}

	@Configuration(proxyBeanMethods = false)
	static class CustomFlyway {

		@Bean
		Flyway customFlyway() {
			return Flyway.configure().load();
		}

	}

	@Configuration(proxyBeanMethods = false)
	static class CustomFlywayMigrationInitializerWithJpaConfiguration {

		@Bean
		FlywayMigrationInitializer customFlywayMigrationInitializer(Flyway flyway) {
			return new FlywayMigrationInitializer(flyway);
		}

		@Bean
		LocalContainerEntityManagerFactoryBean entityManagerFactoryBean(DataSource dataSource) {
			Map<String, Object> properties = new HashMap<>();
			properties.put("configured", "manually");
			properties.put("hibernate.transaction.jta.platform", NoJtaPlatform.INSTANCE);
			return new EntityManagerFactoryBuilder(new HibernateJpaVendorAdapter(), properties, null)
					.dataSource(dataSource).build();
		}

	}

	@Configuration(proxyBeanMethods = false)
	static class CustomFlywayWithJpaConfiguration {

		private final DataSource dataSource;

		protected CustomFlywayWithJpaConfiguration(DataSource dataSource) {
			this.dataSource = dataSource;
		}

		@Bean
		Flyway customFlyway() {
			return Flyway.configure().load();
		}

		@Bean
		LocalContainerEntityManagerFactoryBean entityManagerFactoryBean() {
			Map<String, Object> properties = new HashMap<>();
			properties.put("configured", "manually");
			properties.put("hibernate.transaction.jta.platform", NoJtaPlatform.INSTANCE);
			return new EntityManagerFactoryBuilder(new HibernateJpaVendorAdapter(), properties, null)
					.dataSource(this.dataSource).build();
		}

	}

	@Configuration
	static class CustomFlywayWithJdbcConfiguration {

		private final DataSource dataSource;

		protected CustomFlywayWithJdbcConfiguration(DataSource dataSource) {
			this.dataSource = dataSource;
		}

		@Bean
		Flyway customFlyway() {
			return Flyway.configure().load();
		}

		@Bean
		JdbcOperations jdbcOperations() {
			return new JdbcTemplate(this.dataSource);
		}

		@Bean
		NamedParameterJdbcOperations namedParameterJdbcOperations() {
			return new NamedParameterJdbcTemplate(this.dataSource);
		}

	}

	@Configuration
	protected static class CustomFlywayMigrationInitializerWithJdbcConfiguration {

		private final DataSource dataSource;

		protected CustomFlywayMigrationInitializerWithJdbcConfiguration(DataSource dataSource) {
			this.dataSource = dataSource;
		}

		@Bean
		public FlywayMigrationInitializer customFlywayMigrationInitializer(Flyway flyway) {
			return new FlywayMigrationInitializer(flyway);
		}

		@Bean
		public JdbcOperations jdbcOperations() {
			return new JdbcTemplate(this.dataSource);
		}

		@Bean
		public NamedParameterJdbcOperations namedParameterJdbcOperations() {
			return new NamedParameterJdbcTemplate(this.dataSource);
		}

	}

	@Component
	static class MockFlywayMigrationStrategy implements FlywayMigrationStrategy {

		private boolean called = false;

		@Override
		public void migrate(Flyway flyway) {
			this.called = true;
		}

		void assertCalled() {
			assertThat(this.called).isTrue();
		}

	}

	@Configuration(proxyBeanMethods = false)
	static class CallbackConfiguration {

		@Bean
		Callback callbackOne() {
			return mockCallback("b");
		}

		@Bean
		Callback callbackTwo() {
			return mockCallback("a");
		}

		private Callback mockCallback(String name) {
			Callback callback = mock(Callback.class);
			given(callback.supports(any(Event.class), any(Context.class))).willReturn(true);
			given(callback.getCallbackName()).willReturn(name);
			return callback;
		}

	}

	@Configuration(proxyBeanMethods = false)
	static class ConfigurationCustomizerConfiguration {

		@Bean
		@Order(1)
		FlywayConfigurationCustomizer customizerOne() {
			return (configuration) -> configuration.connectRetries(5).ignorePendingMigrations(true);
		}

		@Bean
		@Order(0)
		FlywayConfigurationCustomizer customizerTwo() {
			return (configuration) -> configuration.connectRetries(10).ignoreMissingMigrations(true);
		}

	}

	@Configuration(proxyBeanMethods = false)
	static class JooqConfiguration {

		@Bean
		DSLContext dslContext() {
			return new DefaultDSLContext(SQLDialect.H2);
		}

	}

	static final class CustomClassLoader extends ClassLoader {

		private CustomClassLoader(ClassLoader parent) {
			super(parent);
		}

	}

	private static final class TestMigration implements JavaMigration {

		private final MigrationVersion version;

		private final String description;

		private TestMigration(String version, String description) {
			this.version = MigrationVersion.fromVersion(version);
			this.description = description;
		}

		@Override
		public MigrationVersion getVersion() {
			return this.version;
		}

		@Override
		public String getDescription() {
			return this.description;
		}

		@Override
		public Integer getChecksum() {
			return 1;
		}

		@Override
		public boolean isUndo() {
			return false;
		}

		@Override
		public boolean canExecuteInTransaction() {
			return true;
		}

		@Override
		public void migrate(org.flywaydb.core.api.migration.Context context) {

		}

	}

}<|MERGE_RESOLUTION|>--- conflicted
+++ resolved
@@ -524,7 +524,6 @@
 	}
 
 	@Test
-<<<<<<< HEAD
 	void cherryPickIsCorrectlyMapped() {
 		this.contextRunner.withUserConfiguration(EmbeddedDataSourceConfiguration.class)
 				.withPropertyValues("spring.flyway.cherry-pick=1.1").run((context) -> {
@@ -532,84 +531,88 @@
 					Throwable failure = context.getStartupFailure();
 					assertThat(failure).hasRootCauseInstanceOf(FlywayTeamsUpgradeRequiredException.class);
 					assertThat(failure).hasMessageContaining(" cherryPick ");
-=======
+				});
+	}
+
+	@Test
+	void jdbcPropertiesAreCorrectlyMapped() {
+		this.contextRunner.withUserConfiguration(EmbeddedDataSourceConfiguration.class)
+				.withPropertyValues("spring.flyway.jdbc-properties.prop=value").run((context) -> {
+					assertThat(context).hasFailed();
+					Throwable failure = context.getStartupFailure();
+					assertThat(failure).hasRootCauseInstanceOf(FlywayTeamsUpgradeRequiredException.class);
+					assertThat(failure).hasMessageContaining(" jdbcProperties ");
+				});
+	}
+
+	@Test
+	void oracleKerberosCacheFileIsCorrectlyMapped() {
+		this.contextRunner.withUserConfiguration(EmbeddedDataSourceConfiguration.class)
+				.withPropertyValues("spring.flyway.oracle-kerberos-cache-file=/tmp/cache").run((context) -> {
+					assertThat(context).hasFailed();
+					Throwable failure = context.getStartupFailure();
+					assertThat(failure).hasRootCauseInstanceOf(FlywayTeamsUpgradeRequiredException.class);
+					assertThat(failure).hasMessageContaining(" oracle.kerberosCacheFile ");
+				});
+	}
+
+	@Test
+	void oracleKerberosConfigFileIsCorrectlyMapped() {
+		this.contextRunner.withUserConfiguration(EmbeddedDataSourceConfiguration.class)
+				.withPropertyValues("spring.flyway.oracle-kerberos-config-file=/tmp/config").run((context) -> {
+					assertThat(context).hasFailed();
+					Throwable failure = context.getStartupFailure();
+					assertThat(failure).hasRootCauseInstanceOf(FlywayTeamsUpgradeRequiredException.class);
+					assertThat(failure).hasMessageContaining(" oracle.kerberosConfigFile ");
+				});
+	}
+
+	@Test
+	void outputQueryResultsIsCorrectlyMapped() {
+		this.contextRunner.withUserConfiguration(EmbeddedDataSourceConfiguration.class)
+				.withPropertyValues("spring.flyway.output-query-results=false").run((context) -> {
+					assertThat(context).hasFailed();
+					Throwable failure = context.getStartupFailure();
+					assertThat(failure).hasRootCauseInstanceOf(FlywayTeamsUpgradeRequiredException.class);
+					assertThat(failure).hasMessageContaining(" outputQueryResults ");
+				});
+	}
+
+	@Test
+	void skipExecutingMigrationsIsCorrectlyMapped() {
+		this.contextRunner.withUserConfiguration(EmbeddedDataSourceConfiguration.class)
+				.withPropertyValues("spring.flyway.skip-executing-migrations=true").run((context) -> {
+					assertThat(context).hasFailed();
+					Throwable failure = context.getStartupFailure();
+					assertThat(failure).hasRootCauseInstanceOf(FlywayTeamsUpgradeRequiredException.class);
+					assertThat(failure).hasMessageContaining(" skipExecutingMigrations ");
+				});
+	}
+
+	@Test
 	void whenFlywayIsAutoConfiguredThenJooqDslContextDependsOnFlywayBeans() {
 		this.contextRunner.withUserConfiguration(EmbeddedDataSourceConfiguration.class, JooqConfiguration.class)
 				.run((context) -> {
 					BeanDefinition beanDefinition = context.getBeanFactory().getBeanDefinition("dslContext");
 					assertThat(beanDefinition.getDependsOn()).containsExactly("flywayInitializer", "flyway");
->>>>>>> e15c5d36
-				});
-	}
-
-	@Test
-<<<<<<< HEAD
-	void jdbcPropertiesAreCorrectlyMapped() {
-		this.contextRunner.withUserConfiguration(EmbeddedDataSourceConfiguration.class)
-				.withPropertyValues("spring.flyway.jdbc-properties.prop=value").run((context) -> {
-					assertThat(context).hasFailed();
-					Throwable failure = context.getStartupFailure();
-					assertThat(failure).hasRootCauseInstanceOf(FlywayTeamsUpgradeRequiredException.class);
-					assertThat(failure).hasMessageContaining(" jdbcProperties ");
-=======
+				});
+	}
+
+	@Test
 	void whenCustomMigrationInitializerIsDefinedThenJooqDslContextDependsOnIt() {
 		this.contextRunner.withUserConfiguration(EmbeddedDataSourceConfiguration.class, JooqConfiguration.class,
 				CustomFlywayMigrationInitializer.class).run((context) -> {
 					BeanDefinition beanDefinition = context.getBeanFactory().getBeanDefinition("dslContext");
 					assertThat(beanDefinition.getDependsOn()).containsExactly("flywayMigrationInitializer", "flyway");
->>>>>>> e15c5d36
-				});
-	}
-
-	@Test
-<<<<<<< HEAD
-	void oracleKerberosCacheFileIsCorrectlyMapped() {
-		this.contextRunner.withUserConfiguration(EmbeddedDataSourceConfiguration.class)
-				.withPropertyValues("spring.flyway.oracle-kerberos-cache-file=/tmp/cache").run((context) -> {
-					assertThat(context).hasFailed();
-					Throwable failure = context.getStartupFailure();
-					assertThat(failure).hasRootCauseInstanceOf(FlywayTeamsUpgradeRequiredException.class);
-					assertThat(failure).hasMessageContaining(" oracle.kerberosCacheFile ");
-				});
-	}
-
-	@Test
-	void oracleKerberosConfigFileIsCorrectlyMapped() {
-		this.contextRunner.withUserConfiguration(EmbeddedDataSourceConfiguration.class)
-				.withPropertyValues("spring.flyway.oracle-kerberos-config-file=/tmp/config").run((context) -> {
-					assertThat(context).hasFailed();
-					Throwable failure = context.getStartupFailure();
-					assertThat(failure).hasRootCauseInstanceOf(FlywayTeamsUpgradeRequiredException.class);
-					assertThat(failure).hasMessageContaining(" oracle.kerberosConfigFile ");
-				});
-	}
-
-	@Test
-	void outputQueryResultsIsCorrectlyMapped() {
-		this.contextRunner.withUserConfiguration(EmbeddedDataSourceConfiguration.class)
-				.withPropertyValues("spring.flyway.output-query-results=false").run((context) -> {
-					assertThat(context).hasFailed();
-					Throwable failure = context.getStartupFailure();
-					assertThat(failure).hasRootCauseInstanceOf(FlywayTeamsUpgradeRequiredException.class);
-					assertThat(failure).hasMessageContaining(" outputQueryResults ");
-				});
-	}
-
-	@Test
-	void skipExecutingMigrationsIsCorrectlyMapped() {
-		this.contextRunner.withUserConfiguration(EmbeddedDataSourceConfiguration.class)
-				.withPropertyValues("spring.flyway.skip-executing-migrations=true").run((context) -> {
-					assertThat(context).hasFailed();
-					Throwable failure = context.getStartupFailure();
-					assertThat(failure).hasRootCauseInstanceOf(FlywayTeamsUpgradeRequiredException.class);
-					assertThat(failure).hasMessageContaining(" skipExecutingMigrations ");
-=======
+				});
+	}
+
+	@Test
 	void whenCustomFlywayIsDefinedThenJooqDslContextDependsOnIt() {
 		this.contextRunner.withUserConfiguration(EmbeddedDataSourceConfiguration.class, JooqConfiguration.class,
 				CustomFlyway.class).run((context) -> {
 					BeanDefinition beanDefinition = context.getBeanFactory().getBeanDefinition("dslContext");
 					assertThat(beanDefinition.getDependsOn()).containsExactly("customFlyway");
->>>>>>> e15c5d36
 				});
 	}
 
