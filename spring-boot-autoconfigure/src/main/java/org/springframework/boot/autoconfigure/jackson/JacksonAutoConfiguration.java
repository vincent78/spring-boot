--- conflicted
+++ resolved
@@ -87,23 +87,9 @@
 
 		@Bean
 		@Primary
-<<<<<<< HEAD
 		@ConditionalOnMissingBean(ObjectMapper.class)
 		public ObjectMapper jacksonObjectMapper(Jackson2ObjectMapperBuilder builder) {
 			return builder.createXmlMapper(false).build();
-=======
-		@ConditionalOnMissingBean
-		public ObjectMapper jacksonObjectMapper() {
-			ObjectMapper objectMapper = new ObjectMapper();
-			if (this.properties.isJsonSortKeys()) {
-				objectMapper.configure(SerializationFeature.ORDER_MAP_ENTRIES_BY_KEYS,
-						true);
-			}
-			if (this.properties.isJsonPrettyPrint()) {
-				objectMapper.configure(SerializationFeature.INDENT_OUTPUT, true);
-			}
-			return objectMapper;
->>>>>>> 25c56131
 		}
 
 	}
@@ -126,6 +112,10 @@
 			Boolean isJsonSortKeys = this.httpMapperProperties.isJsonSortKeys();
 			if (isJsonSortKeys != null && isJsonSortKeys) {
 				builder.featuresToEnable(SerializationFeature.ORDER_MAP_ENTRIES_BY_KEYS);
+			}
+			Boolean isJsonPrettyPrint = this.httpMapperProperties.isJsonPrettyPrint();
+			if (isJsonPrettyPrint != null && isJsonPrettyPrint) {
+				builder.featuresToEnable(SerializationFeature.INDENT_OUTPUT);
 			}
 			configureFeatures(builder, this.jacksonProperties.getDeserialization());
 			configureFeatures(builder, this.jacksonProperties.getSerialization());
